--- conflicted
+++ resolved
@@ -208,15 +208,9 @@
     default_threader.run()  # wait for them
 
 
-<<<<<<< HEAD
+
 def start_fio_servers(servers, fio_bin='/tmp/fio'):
-<<<<<<< HEAD
-=======
-def start_fio_servers(servers, fio_bin):
->>>>>>> c77179fe1dec162fdb79304a656586953094164e
-=======
-
->>>>>>> 8fe562a3
+
     for server in servers:
         server.run_unending(fio_bin + " --server")
 
